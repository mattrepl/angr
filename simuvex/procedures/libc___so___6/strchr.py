--- conflicted
+++ resolved
@@ -1,26 +1,17 @@
 import simuvex
-<<<<<<< HEAD
-=======
 from simuvex.s_type import SimTypeString, SimTypeInt, SimTypeChar
-import symexec as se
->>>>>>> 9f1f5c79
 
 import logging
 l = logging.getLogger("simuvex.procedures.libc.strchr")
 
 class strchr(simuvex.SimProcedure):
 	def __init__(self, s_strlen=None): # pylint: disable=W0231,
-<<<<<<< HEAD
 		s_addr = self.arg(0)
 		c = self.arg(1)[7:0]
-=======
-                self.argument_types = {0: self.ty_ptr(SimTypeString()),
-                                       1: SimTypeInt(32, True)} # ?
-                self.return_type = self.ty_ptr(SimTypeChar()) # ?
 
-		s_addr = self.get_arg_expr(0)
-		c = se.Extract(7, 0, self.get_arg_expr(1))
->>>>>>> 9f1f5c79
+		self.argument_types = {0: self.ty_ptr(SimTypeString()),
+				       1: SimTypeInt(32, True)} # ?
+		self.return_type = self.ty_ptr(SimTypeChar()) # ?
 
 		s_strlen = self.inline_call(simuvex.SimProcedures['libc.so.6']['strlen'], s_addr)
 
