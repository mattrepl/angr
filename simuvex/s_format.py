--- conflicted
+++ resolved
@@ -101,13 +101,8 @@
             region = self.parser.state.memory
 
         bits = self.parser.state.arch.bits
-<<<<<<< HEAD
         failed = self.parser.state.se.BVV(0, bits)
         argpos = startpos 
-=======
-        failed = self.parser.state.BVV(0, bits)
-        argpos = startpos
->>>>>>> 2a48dbfe
         position = addr
         for component in self.components:
             if isinstance(component, str):
